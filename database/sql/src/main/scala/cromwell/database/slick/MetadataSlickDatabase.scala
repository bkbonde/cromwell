package cromwell.database.slick

import java.sql.Timestamp

import com.typesafe.config.{Config, ConfigFactory}
import cromwell.database.slick.tables.MetadataDataAccessComponent
import cromwell.database.sql.MetadataSqlDatabase
import cromwell.database.sql.SqlTableConverters._
import cromwell.database.sql.SqlConverters._
import cromwell.database.sql.joins.{CallOrWorkflowQuery, CallQuery, MetadataJobQueryValue, WorkflowQuery}
import cromwell.database.sql.tables.{CustomLabelEntry, MetadataEntry, WorkflowMetadataSummaryEntry}

import scala.concurrent.{ExecutionContext, Future}

object MetadataSlickDatabase {
  def fromParentConfig(parentConfig: Config = ConfigFactory.load): MetadataSlickDatabase = {
    val databaseConfig = SlickDatabase.getDatabaseConfig("metadata", parentConfig)
    new MetadataSlickDatabase(databaseConfig)
  }
}

class MetadataSlickDatabase(originalDatabaseConfig: Config)
  extends SlickDatabase(originalDatabaseConfig)
    with MetadataSqlDatabase
    with SummaryStatusSlickDatabase {
  override lazy val dataAccess = new MetadataDataAccessComponent(slickConfig.profile)

  private def withLargeObjects(entries: Seq[MetadataEntry]): Seq[MetadataEntry] =
    if (isPostgresql) entries.map(_.withLargeObjects) else entries

  import dataAccess.driver.api._

  override def existsMetadataEntries()(implicit ec: ExecutionContext): Future[Boolean] = {
    val action = dataAccess.metadataEntriesExists.result
    runTransaction(action)
  }

  override def addMetadataEntries(metadataEntries: Iterable[MetadataEntry])
                                 (implicit ec: ExecutionContext): Future[Unit] = {
    val action = DBIO.seq(metadataEntries.grouped(insertBatchSize).map(dataAccess.metadataEntries ++= _).toSeq:_*)
    // workaround for large object support
    if (isPostgresql) runTransaction(action) else runAction(action)
  }

  override def metadataEntryExists(workflowExecutionUuid: String)(implicit ec: ExecutionContext): Future[Boolean] = {
    val action = dataAccess.metadataEntryExistsForWorkflowExecutionUuid(workflowExecutionUuid).result
    runTransaction(action)
  }

  override def metadataSummaryEntryExists(workflowExecutionUuid: String)(implicit ec: ExecutionContext): Future[Boolean] = {
    val action = dataAccess.workflowMetadataSummaryEntryExistsForWorkflowExecutionUuid(workflowExecutionUuid).result
    runTransaction(action)
  }

  override def queryMetadataEntries(workflowExecutionUuid: String)
                                   (implicit ec: ExecutionContext): Future[Seq[MetadataEntry]] = {
    val action = dataAccess.metadataEntriesForWorkflowExecutionUuid(workflowExecutionUuid).result
    runTransaction(action.map(withLargeObjects))
  }

  override def queryMetadataEntries(workflowExecutionUuid: String,
                                    metadataKey: String)
                                   (implicit ec: ExecutionContext): Future[Seq[MetadataEntry]] = {
    val action =
      dataAccess.metadataEntriesForWorkflowExecutionUuidAndMetadataKey((workflowExecutionUuid, metadataKey)).result
    runTransaction(action.map(withLargeObjects))
  }

  override def queryMetadataEntries(workflowExecutionUuid: String,
                                    callFullyQualifiedName: String,
                                    jobIndex: Option[Int],
                                    jobAttempt: Option[Int])
                                   (implicit ec: ExecutionContext): Future[Seq[MetadataEntry]] = {
    val action = dataAccess.
      metadataEntriesForJobKey((workflowExecutionUuid, callFullyQualifiedName, jobIndex, jobAttempt)).result
    runTransaction(action.map(withLargeObjects))
  }

  override def queryMetadataEntries(workflowUuid: String,
                                    metadataKey: String,
                                    callFullyQualifiedName: String,
                                    jobIndex: Option[Int],
                                    jobAttempt: Option[Int])
                                   (implicit ec: ExecutionContext): Future[Seq[MetadataEntry]] = {
    val action = dataAccess.metadataEntriesForJobKeyAndMetadataKey((
      workflowUuid, metadataKey, callFullyQualifiedName, jobIndex, jobAttempt)).result
    runTransaction(action.map(withLargeObjects))
  }

  override def queryMetadataEntryWithKeyConstraints(workflowExecutionUuid: String,
                                                    metadataKeysToFilterFor: List[String],
                                                    metadataKeysToFilterOut: List[String],
                                                    metadataJobQueryValue: MetadataJobQueryValue)
                                                   (implicit ec: ExecutionContext): Future[Seq[MetadataEntry]] = {
    val action = metadataJobQueryValue match {
      case CallQuery(callFqn, jobIndex, jobAttempt) =>
<<<<<<< HEAD
        dataAccess.metadataEntriesLikeMetadataKeysWithJob(workflowExecutionUuid, metadataKeys, callFqn, jobIndex, jobAttempt).result
      case WorkflowQuery => dataAccess.metadataEntriesLikeMetadataKeys(workflowExecutionUuid, metadataKeys, requireEmptyJobKey = true).result
      case CallOrWorkflowQuery => dataAccess.metadataEntriesLikeMetadataKeys(workflowExecutionUuid, metadataKeys, requireEmptyJobKey = false).result
    }

    runTransaction(action.map(withLargeObjects))
  }

  override def queryMetadataEntryNotLikeMetadataKeys(workflowExecutionUuid: String,
                                                     metadataKeys: NonEmptyList[String],
                                                     metadataJobQueryValue: MetadataJobQueryValue)
                                                    (implicit ec: ExecutionContext): Future[Seq[MetadataEntry]] = {
    val action = metadataJobQueryValue match {
      case CallQuery(callFqn, jobIndex, jobAttempt) =>
        dataAccess.metadataEntriesNotLikeMetadataKeysWithJob(workflowExecutionUuid, metadataKeys, callFqn, jobIndex, jobAttempt).result
      case WorkflowQuery => dataAccess.metadataEntriesNotLikeMetadataKeys(workflowExecutionUuid, metadataKeys, requireEmptyJobKey = true).result
      case CallOrWorkflowQuery => dataAccess.metadataEntriesNotLikeMetadataKeys(workflowExecutionUuid, metadataKeys, requireEmptyJobKey = false).result
=======
        dataAccess.metadataEntriesForJobWithKeyConstraints(workflowExecutionUuid, metadataKeysToFilterFor, metadataKeysToFilterOut, callFqn, jobIndex, jobAttempt).result
      case WorkflowQuery =>
        dataAccess.metadataEntriesWithKeyConstraints(workflowExecutionUuid, metadataKeysToFilterFor, metadataKeysToFilterOut, requireEmptyJobKey = true).result
      case CallOrWorkflowQuery =>
        dataAccess.metadataEntriesWithKeyConstraints(workflowExecutionUuid, metadataKeysToFilterFor, metadataKeysToFilterOut, requireEmptyJobKey = false).result
>>>>>>> 72af68d5
    }
    runTransaction(action.map(withLargeObjects))
  }

  private def updateWorkflowMetadataSummaryEntry(buildUpdatedWorkflowMetadataSummaryEntry:
                                                 (Option[WorkflowMetadataSummaryEntry], Seq[MetadataEntry]) =>
                                                   WorkflowMetadataSummaryEntry)
                                                (workflowExecutionUuuidAndMetadataEntries: (String, Seq[MetadataEntry]))
                                                (implicit ec: ExecutionContext): DBIO[Unit] = {
    val (workflowExecutionUuid, metadataEntries) = workflowExecutionUuuidAndMetadataEntries
    for {
    // There might not be a preexisting summary for a given UUID, so `headOption` the result
      existingWorkflowMetadataSummaryEntry <- dataAccess.
        workflowMetadataSummaryEntriesForWorkflowExecutionUuid(workflowExecutionUuid).result.headOption
      updatedWorkflowMetadataSummaryEntry = buildUpdatedWorkflowMetadataSummaryEntry(
        existingWorkflowMetadataSummaryEntry, metadataEntries)
      _ <- upsertWorkflowMetadataSummaryEntry(updatedWorkflowMetadataSummaryEntry)
    } yield ()
  }

  private def toCustomLabelEntry(metadataEntry: MetadataEntry): CustomLabelEntry = {
    //Extracting the label key from the MetadataEntry key
    val labelKey = metadataEntry.metadataKey.split("\\:", 2)(1)
    val labelValue = metadataEntry.metadataValue.toRawString
    val customLabelEntry = CustomLabelEntry(labelKey, labelValue, metadataEntry.workflowExecutionUuid)
    customLabelEntry
  }

  private def upsertCustomLabelEntry(customLabelEntry: CustomLabelEntry)
                                    (implicit ec: ExecutionContext): DBIO[Unit] = {
    if (useSlickUpserts) {
      for {
        _ <- dataAccess.customLabelEntryIdsAutoInc.insertOrUpdate(customLabelEntry)
      } yield ()
    } else {
      for {
        updateCount <- dataAccess.
          customLabelEntriesForWorkflowExecutionUuidAndLabelKey(
            (customLabelEntry.workflowExecutionUuid, customLabelEntry.customLabelKey)
          ).update(customLabelEntry.toUpdateColumns)
        _ <- updateCount match {
          case 0 => dataAccess.customLabelEntryIdsAutoInc += customLabelEntry
          case _ => assertUpdateCount("upsertCustomLabelEntry", updateCount, 1)
        }
      } yield ()
    }
  }

  private def upsertWorkflowMetadataSummaryEntry(workflowMetadataSummaryEntry: WorkflowMetadataSummaryEntry)
                                                (implicit ec: ExecutionContext): DBIO[Unit] = {
    if (useSlickUpserts) {
      for {
        _ <- dataAccess.workflowMetadataSummaryEntryIdsAutoInc.insertOrUpdate(workflowMetadataSummaryEntry)
      } yield ()
    } else {
      for {
        updateCount <- dataAccess.
          workflowMetadataSummaryEntriesForWorkflowExecutionUuidTupled(workflowMetadataSummaryEntry.workflowExecutionUuid).
          update(workflowMetadataSummaryEntry.toUpdateColumns)
        _ <- updateCount match {
          case 0 => dataAccess.workflowMetadataSummaryEntryIdsAutoInc += workflowMetadataSummaryEntry
          case _ => assertUpdateCount("upsertWorkflowMetadataSummaryEntry", updateCount, 1)
        }
      } yield ()
    }
  }

  override def summarizeIncreasing(summarizeNameIncreasing: String,
                                   startMetadataKey: String,
                                   endMetadataKey: String,
                                   nameMetadataKey: String,
                                   statusMetadataKey: String,
                                   submissionMetadataKey: String,
                                   parentWorkflowIdKey: String,
                                   rootWorkflowIdKey: String,
                                   labelMetadataKey: String,
                                   limit: Int,
                                   buildUpdatedSummary:
                                   (Option[WorkflowMetadataSummaryEntry], Seq[MetadataEntry])
                                     => WorkflowMetadataSummaryEntry)
                                  (implicit ec: ExecutionContext): Future[Long] = {
    val action = for {
      previousMetadataEntryIdOption <- getSummaryStatusEntrySummaryPosition(summarizeNameIncreasing)
      previousMaxMetadataEntryId = previousMetadataEntryIdOption.getOrElse(-1L)
      nextMaxMetadataEntryId = previousMaxMetadataEntryId + limit
      maximumMetadataEntryId <- summarizeMetadata(
        minMetadataEntryId = previousMaxMetadataEntryId + 1L,
        maxMetadataEntryId = nextMaxMetadataEntryId,
        startMetadataKey = startMetadataKey,
        endMetadataKey = endMetadataKey,
        nameMetadataKey = nameMetadataKey,
        statusMetadataKey = statusMetadataKey,
        submissionMetadataKey = submissionMetadataKey,
        parentWorkflowIdKey = parentWorkflowIdKey,
        rootWorkflowIdKey = rootWorkflowIdKey,
        labelMetadataKey = labelMetadataKey,
        buildUpdatedSummary = buildUpdatedSummary,
        summaryPositionFunction =
          metadataEntries => {
            if (metadataEntries.nonEmpty) {
              DBIO.successful(metadataEntries.map(_.metadataEntryId.get).max)
            } else {
              /*
              Nothing seen within the window of (previousMetadataEntryId, nextMaxMetadataEntryId].
              Check if there are more entries above nextMaxMetadataEntryId.
              If yes, then start next time after nextMaxMetadataEntryId, otherwise reuse previousMetadataEntryId.
               */
              dataAccess.existsMetadataEntriesGreaterThanMetadataEntryId(nextMaxMetadataEntryId).result map {
                existsGreater => if (existsGreater) nextMaxMetadataEntryId else previousMaxMetadataEntryId
              }
            }
          },
        summaryName = summarizeNameIncreasing
      )
    } yield maximumMetadataEntryId

    runTransaction(action)
  }

  override def summarizeDecreasing(summaryNameDecreasing: String,
                                   summaryNameIncreasing: String,
                                   startMetadataKey: String,
                                   endMetadataKey: String,
                                   nameMetadataKey: String,
                                   statusMetadataKey: String,
                                   submissionMetadataKey: String,
                                   parentWorkflowIdKey: String,
                                   rootWorkflowIdKey: String,
                                   labelMetadataKey: String,
                                   limit: Int,
                                   buildUpdatedSummary:
                                   (Option[WorkflowMetadataSummaryEntry], Seq[MetadataEntry])
                                     => WorkflowMetadataSummaryEntry)
                                  (implicit ec: ExecutionContext): Future[Long] = {
    val action = for {
      previousExistingMetadataEntryIdOption <- getSummaryStatusEntrySummaryPosition(summaryNameDecreasing)
      previousInitializedMetadataEntryIdOption <- previousExistingMetadataEntryIdOption match {
        case Some(value) => DBIO.successful(Option(value).filter(_ > 0))
        case None => getSummaryStatusEntrySummaryPosition(summaryNameIncreasing).map(_.map(_ + 1L))
      }
      newMinimumMetadataEntryId <- previousInitializedMetadataEntryIdOption match {
        case None => DBIO.successful(0L)
        case Some(startingValue) =>
          val minimumMetadataEntryId = 0L max (startingValue - limit)
          summarizeMetadata(
            minMetadataEntryId = minimumMetadataEntryId,
            maxMetadataEntryId = startingValue - 1L,
            startMetadataKey = startMetadataKey,
            endMetadataKey = endMetadataKey,
            nameMetadataKey = nameMetadataKey,
            statusMetadataKey = statusMetadataKey,
            submissionMetadataKey = submissionMetadataKey,
            parentWorkflowIdKey = parentWorkflowIdKey,
            rootWorkflowIdKey = rootWorkflowIdKey,
            labelMetadataKey = labelMetadataKey,
            buildUpdatedSummary = buildUpdatedSummary,
            summaryPositionFunction = _ => DBIO.successful(minimumMetadataEntryId),
            summaryName = summaryNameDecreasing
          )
      }
    } yield newMinimumMetadataEntryId

    runTransaction(action)
  }

  private def summarizeMetadata(minMetadataEntryId: Long,
                                maxMetadataEntryId: Long,
                                startMetadataKey: String,
                                endMetadataKey: String,
                                nameMetadataKey: String,
                                statusMetadataKey: String,
                                submissionMetadataKey: String,
                                parentWorkflowIdKey: String,
                                rootWorkflowIdKey: String,
                                labelMetadataKey: String,
                                buildUpdatedSummary:
                                (Option[WorkflowMetadataSummaryEntry], Seq[MetadataEntry])
                                  => WorkflowMetadataSummaryEntry,
                                summaryPositionFunction: Seq[MetadataEntry] => DBIO[Long],
                                summaryName: String
                               )(implicit ec: ExecutionContext): DBIO[Long] = {
    for {
      metadataEntries <- dataAccess.metadataEntriesForIdRange((
        minMetadataEntryId,
        maxMetadataEntryId,
        startMetadataKey,
        endMetadataKey,
        nameMetadataKey,
        statusMetadataKey,
        submissionMetadataKey,
        parentWorkflowIdKey,
        rootWorkflowIdKey,
        labelMetadataKey
      )).result
      metadataWithoutLabels = metadataEntries
        .filterNot(_.metadataKey.contains(labelMetadataKey))
        .groupBy(_.workflowExecutionUuid)
      customLabelEntries = metadataEntries.filter(_.metadataKey.contains(labelMetadataKey))
      _ <- DBIO.sequence(metadataWithoutLabels map updateWorkflowMetadataSummaryEntry(buildUpdatedSummary))
      _ <- DBIO.sequence(customLabelEntries map toCustomLabelEntry map upsertCustomLabelEntry)
      summaryPosition <- summaryPositionFunction(metadataEntries)
      _ <- upsertSummaryStatusEntrySummaryPosition(summaryName, summaryPosition)
    } yield summaryPosition
  }

  override def getWorkflowStatus(workflowExecutionUuid: String)
                                (implicit ec: ExecutionContext): Future[Option[String]] = {
    val action = dataAccess.workflowStatusesForWorkflowExecutionUuid(workflowExecutionUuid).result.headOption
    // The workflow might not exist, so `headOption`.  But even if the workflow does exist, the status might be None.
    // So flatten the Option[Option[String]] to Option[String].
    runTransaction(action).map(_.flatten)
  }

  override def getWorkflowLabels(workflowExecutionUuid: String)(implicit ec: ExecutionContext): Future[Map[String, String]] = {
    val action = dataAccess.labelsForWorkflowExecutionUuid(workflowExecutionUuid).result
    runTransaction(action).map(_.toMap)
  }



  override def queryWorkflowSummaries(parentIdWorkflowMetadataKey: String,
                                      workflowStatuses: Set[String],
                                      workflowNames: Set[String],
                                      workflowExecutionUuids: Set[String],
                                      labelAndKeyLabelValues: Set[(String,String)],
                                      labelOrKeyLabelValues: Set[(String,String)],
                                      excludeLabelAndValues: Set[(String,String)],
                                      excludeLabelOrValues: Set[(String,String)],
                                      submissionTimestampOption: Option[Timestamp],
                                      startTimestampOption: Option[Timestamp],
                                      endTimestampOption: Option[Timestamp],
                                      includeSubworkflows: Boolean,
                                      page: Option[Int],
                                      pageSize: Option[Int])
                                     (implicit ec: ExecutionContext): Future[Seq[WorkflowMetadataSummaryEntry]] = {

    val action = dataAccess.queryWorkflowMetadataSummaryEntries(parentIdWorkflowMetadataKey, workflowStatuses, workflowNames, workflowExecutionUuids,
      labelAndKeyLabelValues, labelOrKeyLabelValues, excludeLabelAndValues, excludeLabelOrValues, submissionTimestampOption, startTimestampOption, endTimestampOption, includeSubworkflows, page, pageSize)
    runTransaction(action)
  }

  override def countWorkflowSummaries(parentIdWorkflowMetadataKey: String,
                                      workflowStatuses: Set[String],
                                      workflowNames: Set[String],
                                      workflowExecutionUuids: Set[String],
                                      labelAndKeyLabelValues: Set[(String,String)],
                                      labelOrKeyLabelValues: Set[(String,String)],
                                      excludeLabelAndValues: Set[(String,String)],
                                      excludeLabelOrValues: Set[(String,String)],
                                      submissionTimestampOption: Option[Timestamp],
                                      startTimestampOption: Option[Timestamp],
                                      endTimestampOption: Option[Timestamp],
                                      includeSubworkflows: Boolean)
                                     (implicit ec: ExecutionContext): Future[Int] = {
    val action = dataAccess.countWorkflowMetadataSummaryEntries(parentIdWorkflowMetadataKey, workflowStatuses, workflowNames, workflowExecutionUuids,
      labelAndKeyLabelValues, labelOrKeyLabelValues, excludeLabelAndValues, excludeLabelOrValues, submissionTimestampOption, startTimestampOption, endTimestampOption, includeSubworkflows)
    runTransaction(action)
  }
}<|MERGE_RESOLUTION|>--- conflicted
+++ resolved
@@ -94,31 +94,11 @@
                                                    (implicit ec: ExecutionContext): Future[Seq[MetadataEntry]] = {
     val action = metadataJobQueryValue match {
       case CallQuery(callFqn, jobIndex, jobAttempt) =>
-<<<<<<< HEAD
-        dataAccess.metadataEntriesLikeMetadataKeysWithJob(workflowExecutionUuid, metadataKeys, callFqn, jobIndex, jobAttempt).result
-      case WorkflowQuery => dataAccess.metadataEntriesLikeMetadataKeys(workflowExecutionUuid, metadataKeys, requireEmptyJobKey = true).result
-      case CallOrWorkflowQuery => dataAccess.metadataEntriesLikeMetadataKeys(workflowExecutionUuid, metadataKeys, requireEmptyJobKey = false).result
-    }
-
-    runTransaction(action.map(withLargeObjects))
-  }
-
-  override def queryMetadataEntryNotLikeMetadataKeys(workflowExecutionUuid: String,
-                                                     metadataKeys: NonEmptyList[String],
-                                                     metadataJobQueryValue: MetadataJobQueryValue)
-                                                    (implicit ec: ExecutionContext): Future[Seq[MetadataEntry]] = {
-    val action = metadataJobQueryValue match {
-      case CallQuery(callFqn, jobIndex, jobAttempt) =>
-        dataAccess.metadataEntriesNotLikeMetadataKeysWithJob(workflowExecutionUuid, metadataKeys, callFqn, jobIndex, jobAttempt).result
-      case WorkflowQuery => dataAccess.metadataEntriesNotLikeMetadataKeys(workflowExecutionUuid, metadataKeys, requireEmptyJobKey = true).result
-      case CallOrWorkflowQuery => dataAccess.metadataEntriesNotLikeMetadataKeys(workflowExecutionUuid, metadataKeys, requireEmptyJobKey = false).result
-=======
         dataAccess.metadataEntriesForJobWithKeyConstraints(workflowExecutionUuid, metadataKeysToFilterFor, metadataKeysToFilterOut, callFqn, jobIndex, jobAttempt).result
       case WorkflowQuery =>
         dataAccess.metadataEntriesWithKeyConstraints(workflowExecutionUuid, metadataKeysToFilterFor, metadataKeysToFilterOut, requireEmptyJobKey = true).result
       case CallOrWorkflowQuery =>
         dataAccess.metadataEntriesWithKeyConstraints(workflowExecutionUuid, metadataKeysToFilterFor, metadataKeysToFilterOut, requireEmptyJobKey = false).result
->>>>>>> 72af68d5
     }
     runTransaction(action.map(withLargeObjects))
   }
