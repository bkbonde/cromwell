package cromwell.backend.sfs

import java.nio.file.{FileAlreadyExistsException, Path}

import akka.actor.{Actor, ActorLogging}
import better.files._
import cromwell.backend._
import cromwell.backend.async.{AsyncBackendJobExecutionActor, ExecutionHandle, FailedNonRetryableExecutionHandle, PendingExecutionHandle, SuccessfulExecutionHandle}
import cromwell.backend.io.WorkflowPathsBackendInitializationData
import cromwell.backend.standard.{StandardAsyncExecutionActor, StandardAsyncJob}
import cromwell.backend.validation._
<<<<<<< HEAD
import cromwell.backend.wdl.{OutputEvaluator, Command}
import cromwell.backend.{BackendConfigurationDescriptor, BackendInitializationData, BackendJobDescriptor}
import cromwell.core.CallOutputs
import cromwell.core.logging.JobLogging
import cromwell.core.path.DefaultPathBuilder
=======
import cromwell.backend.wdl.OutputEvaluator
import cromwell.core.WorkflowId
import cromwell.core.path.PathFactory._
import cromwell.core.path.{DefaultPathBuilder, PathBuilder}
>>>>>>> 26ade632
import cromwell.core.retry.SimpleExponentialBackoff
import wdl4s.values.{WdlArray, WdlFile, WdlGlobFile, WdlMap, WdlValue}
import wdl4s.{EvaluatedTaskInputs, TaskCall}

import scala.concurrent.duration._
import scala.util.{Failure, Success, Try}

object SharedFileSystemJob {
  val JobIdKey = "sfs_job_id"
}

case class SharedFileSystemRunStatus(returnCodeFileExists: Boolean)

/**
  * Runs a job on a shared backend, with the ability to (abstractly) submit asynchronously, then poll, kill, etc.
  *
  * Abstract workhorse of the shared file system.
  *
  * The trait requires that there exist:
  * - Some unix process to submit jobs asynchronously.
  * - When the job runs, outputs will be written to the same filesystem cromwell is executing.
  *
  * As the job runs, this backend will poll for an `rc` file. The `rc` file should be written after the command
  * completes, or will be written by this trait itself during an abort.
  *
  * In practice instead of extending this trait, most systems requiring a backend can likely just configure a backend in
  * the application.conf using a cromwell.backend.impl.sfs.config.ConfigBackendLifecycleActorFactory
  *
  *
  * NOTE: Although some methods return futures due to the (current) contract in BJEA/ABJEA, this actor only executes
  * during the receive, and does not launch new runnables/futures from inside "receive"... except--
  *
  * The __one__ exception is that the when `poll` is processing a successful return code. Currently processReturnCode
  * is calling into a stub for generating fake hashes. This functionality is TBD, but it is likely that we __should__
  * begin teardown while we return a future with the results, assuming we're still using futures instead of akka-ish
  * messages.
  */
trait SharedFileSystemAsyncJobExecutionActor
  extends Actor with ActorLogging with BackendJobLifecycleActor with AsyncBackendJobExecutionActor
    with StandardAsyncExecutionActor with SharedFileSystemJobCachingActorHelper {

  override type StandardAsyncRunInfo = Any

  override type StandardAsyncRunStatus = SharedFileSystemRunStatus

  override lazy val pollBackOff = SimpleExponentialBackoff(1.second, 5.minutes, 1.1)

  override lazy val executeOrRecoverBackOff = SimpleExponentialBackoff(3.seconds, 30.seconds, 1.1)

  /**
    * Returns the command for running the job. The returned command may or may not run the job asynchronously in the
    * background. If the command does not run the script asynchronously in the background or on some job scheduler, the
    * trait `BackgroundAsyncJobExecutionActor` should be mixed in to run these processArgs inside a bash script in the
    * background.
    *
    * @return The command to run a script.
    */
  def processArgs: SharedFileSystemCommand

  /**
    * Retrieves the job id after the command has been submited for asynchronous running.
    *
    * @param exitValue The exit value of the submit.
    * @param stdout    The stdout of the submit.
    * @param stderr    The stderr of the submit.
    * @return The job id wrapped in a SharedFileSystemJob.
    */
  def getJob(exitValue: Int, stdout: Path, stderr: Path): StandardAsyncJob

  /**
    * Returns the command for checking if a job is alive, returing non-zero if the job cannot be found or has errored.
    *
    * @param job The job to check.
    * @return The command for checking if a job is alive.
    */
  def checkAliveArgs(job: StandardAsyncJob): SharedFileSystemCommand

  /**
    * Returns the command for killing a job.
    *
    * @param job The job to kill.
    * @return The command for killing a job.
    */
  def killArgs(job: StandardAsyncJob): SharedFileSystemCommand

<<<<<<< HEAD
  override lazy val backendInitializationDataOption = params.backendInitializationDataOption

  def toUnixPath(docker: Boolean)(path: WdlValue): WdlValue = {
    path match {
      case file: WdlFile =>
=======
  def toUnixPath(docker: Boolean)(path: WdlValue): WdlValue = {
    path match {
      case _: WdlFile =>
>>>>>>> 26ade632
        val cleanPath = DefaultPathBuilder.build(path.valueString).get
        WdlFile(if (docker) jobPaths.toDockerPath(cleanPath).toString else cleanPath.toString)
      case array: WdlArray => WdlArray(array.wdlType, array.value map toUnixPath(docker))
      case map: WdlMap => WdlMap(map.wdlType, map.value mapValues toUnixPath(docker))
      case wdlValue => wdlValue
    }
  }

  def jobName: String = s"cromwell_${jobDescriptor.workflowDescriptor.id.shortString}_${jobDescriptor.call.unqualifiedName}"

<<<<<<< HEAD
  override def retryable = false

  lazy val workflowDescriptor = jobDescriptor.workflowDescriptor
  lazy val call = jobDescriptor.key.call
  lazy val pathBuilders = WorkflowPathsBackendInitializationData.pathBuilders(backendInitializationDataOption)
  lazy val callEngineFunction = SharedFileSystemExpressionFunctions(jobPaths, pathBuilders)
  override lazy val workflowId = jobDescriptor.workflowDescriptor.id
  override lazy val jobTag = jobDescriptor.key.tag
=======
  lazy val workflowDescriptor: BackendWorkflowDescriptor = jobDescriptor.workflowDescriptor
  lazy val call: TaskCall = jobDescriptor.key.call
  lazy val pathBuilders: List[PathBuilder] = WorkflowPathsBackendInitializationData.pathBuilders(backendInitializationDataOption)
  private[sfs] lazy val backendEngineFunctions = SharedFileSystemExpressionFunctions(jobPaths, pathBuilders)
  override lazy val workflowId: WorkflowId = jobDescriptor.workflowDescriptor.id
  override lazy val jobTag: String = jobDescriptor.key.tag
>>>>>>> 26ade632

  lazy val isDockerRun: Boolean = RuntimeAttributesValidation.extractOption(
    DockerValidation.instance, validatedRuntimeAttributes).isDefined

  override lazy val commandLineFunctions: SharedFileSystemExpressionFunctions = backendEngineFunctions

<<<<<<< HEAD
  def instantiatedScript: String = {
    val pathTransformFunction = toUnixPath(isDockerRun) _
    val localizer = sharedFileSystem.localizeInputs(jobPaths.callInputsRoot, isDockerRun) _
    
    Command.instantiate(
      jobDescriptor, 
      callEngineFunction,
      localizer,
      pathTransformFunction
    ) match {
      case Success(command) => command
      case Failure(ex) => throw new RuntimeException("Failed to instantiate command line", ex)
    }
  }
=======
  override lazy val commandLinePreProcessor: (EvaluatedTaskInputs) => Try[EvaluatedTaskInputs] =
    sharedFileSystem.localizeInputs(jobPaths.callInputsRoot, isDockerRun)
>>>>>>> 26ade632

  override lazy val commandLineValueMapper: (WdlValue) => WdlValue = toUnixPath(isDockerRun)

  override lazy val startMetadataKeyValues: Map[String, Any] = {
    super[SharedFileSystemJobCachingActorHelper].startMetadataKeyValues
  }

  override def execute(): ExecutionHandle = {
    val script = instantiatedCommand
    jobLogger.info(s"`$script`")
    File(jobPaths.callExecutionRoot).createDirectories()
    val cwd = if (isDockerRun) jobPaths.callExecutionDockerRoot else jobPaths.callExecutionRoot
    writeScript(script, cwd, backendEngineFunctions.findGlobOutputs(call, jobDescriptor))
    jobLogger.info(s"command: $processArgs")
    val runner = makeProcessRunner()
    val exitValue = runner.run()
    if (exitValue != 0) {
      FailedNonRetryableExecutionHandle(new RuntimeException("Unable to start job. " +
        s"Check the stderr file for possible errors: ${runner.stderrPath}"))
    } else {
      val runningJob = getJob(exitValue, runner.stdoutPath, runner.stderrPath)
      PendingExecutionHandle(jobDescriptor, runningJob, None, None)
    }
  }

  /**
    * Creates a script to submit the script for asynchronous processing. The default implementation assumes the
    * processArgs already runs the script asynchronously. If not, mix in the `BackgroundAsyncJobExecutionActor` that
    * will run the command in the background, and return a PID for the backgrounded process.
    *
    * @return A process runner that will relatively quickly submit the script asynchronously.
    */
  def makeProcessRunner(): ProcessRunner = {
    val stdout = pathPlusSuffix(jobPaths.stdout, "submit")
    val stderr = pathPlusSuffix(jobPaths.stderr, "submit")
    new ProcessRunner(processArgs.argv, stdout.path, stderr.path)
  }

  /**
    * Writes the script file containing the user's command from the WDL as well
    * as some extra shell code for monitoring jobs
    */
  private def writeScript(instantiatedCommand: String, cwd: Path, globFiles: Set[WdlGlobFile]) = {
    val rcPath = if (isDockerRun) jobPaths.toDockerPath(jobPaths.returnCode) else jobPaths.returnCode
    val rcTmpPath = pathPlusSuffix(rcPath, "tmp").path

    def globManipulation(globFile: WdlGlobFile) = {

<<<<<<< HEAD
    val scriptBody = s"""

#!/bin/sh
(
 cd $cwd
 $instantiatedCommand
)
echo $$? > $rcTmpPath
mv $rcTmpPath $rcPath

""".trim + "\n"

    File(jobPaths.script).write(scriptBody)
  }
=======
      // TODO: Move glob list and directory generation into trait GlobFunctions? There is already a globPath using callContext
      val globDir = backendEngineFunctions.globName(globFile.value)
      val globDirectory = File(cwd)./(globDir)
      val globList = File(cwd)./(s"$globDir.list")

      s"""|mkdir $globDirectory
          |( ln -L ${globFile.value} $globDirectory 2> /dev/null ) || ( ln ${globFile.value} $globDirectory )
          |ls -1 $globDirectory > $globList
          |""".stripMargin
    }

    val globManipulations = globFiles.map(globManipulation).mkString("\n")

    val scriptBody =
      s"""|#!/bin/sh
          |(
          |cd $cwd
          |INSTANTIATED_COMMAND
          |)
          |echo $$? > $rcTmpPath
          |(
          |cd $cwd
          |$globManipulations
          |)
          |mv $rcTmpPath $rcPath
          |""".stripMargin.replace("INSTANTIATED_COMMAND", instantiatedCommand)
>>>>>>> 26ade632

    File(jobPaths.script).write(scriptBody)
  }

  override def recover(job: StandardAsyncJob): ExecutionHandle = {
    // To avoid race conditions, check for the rc file after checking if the job is alive.
    if (isAlive(job) || File(jobPaths.returnCode).exists) {
      // If we're done, we'll get to the rc during the next poll.
      // Or if we're still running, return pending also.
      jobLogger.info(s"Recovering using job id: ${job.jobId}")
      PendingExecutionHandle(jobDescriptor, job, None, None)
    } else {
      // Could start executeScript(), but for now fail because we shouldn't be in this state.
      FailedNonRetryableExecutionHandle(new RuntimeException(
        s"Unable to determine that ${job.jobId} is alive, and ${jobPaths.returnCode} does not exist."), None)
    }
  }

  def isAlive(job: StandardAsyncJob): Boolean = {
    val argv = checkAliveArgs(job).argv
    val stdout = pathPlusSuffix(jobPaths.stdout, "check")
    val stderr = pathPlusSuffix(jobPaths.stderr, "check")
    val checkAlive = new ProcessRunner(argv, stdout.path, stderr.path)
    checkAlive.run() == 0
  }

  override def tryAbort(job: StandardAsyncJob): Unit = {
    val returnCodeTmp = pathPlusSuffix(jobPaths.returnCode, "kill")
    returnCodeTmp.write(s"$SIGTERM\n")
    try {
      returnCodeTmp.moveTo(jobPaths.returnCode)
    } catch {
      case _: FileAlreadyExistsException =>
        // If the process has already completed, there will be an existing rc file.
        returnCodeTmp.delete(true)
    }
    val argv = killArgs(job).argv
    val stdout = pathPlusSuffix(jobPaths.stdout, "kill")
    val stderr = pathPlusSuffix(jobPaths.stderr, "kill")
    val killer = new ProcessRunner(argv, stdout.path, stderr.path)
    killer.run()
    ()
  }

  override def remoteStdErrPath: Path = jobPaths.stderr

<<<<<<< HEAD
    lazy val badReturnCodeMessage = s"Call ${jobDescriptor.key.tag}: return code was ${returnCodeTry.getOrElse("(none)")}"
=======
  override def remoteReturnCodePath: Path = jobPaths.returnCode
>>>>>>> 26ade632

  override def continueOnReturnCode: ContinueOnReturnCode = RuntimeAttributesValidation.extract(
    ContinueOnReturnCodeValidation.instance, validatedRuntimeAttributes)

  override def failOnStdErr: Boolean = RuntimeAttributesValidation.extract(
    FailOnStderrValidation.instance, validatedRuntimeAttributes)

<<<<<<< HEAD
    def processSuccess(returnCode: Int) = {
      val successfulFuture = for {
        outputs <- Future.fromTry(processOutputs())
      } yield SuccessfulExecutionHandle(outputs, returnCode, jobPaths.detritusPaths, Seq.empty)

      successfulFuture recover {
        case failed: Throwable =>
          FailedNonRetryableExecutionHandle(failed, Option(returnCode))
      }
    }

    def stopFor(returnCode: Int) = {
      val continueOnReturnCode = RuntimeAttributesValidation.extract(
        ContinueOnReturnCodeValidation.instance, validatedRuntimeAttributes)
      !continueOnReturnCode.continueFor(returnCode)
    }

    def failForStderr = {
      val failOnStderr = RuntimeAttributesValidation.extract(
        FailOnStderrValidation.instance, validatedRuntimeAttributes)
      failOnStderr && File(jobPaths.stderr).size > 0
    }
=======
  override def pollStatus(handle: StandardAsyncPendingExecutionHandle): SharedFileSystemRunStatus = {
    SharedFileSystemRunStatus(File(jobPaths.returnCode).exists)
  }
>>>>>>> 26ade632

  override def isTerminal(runStatus: StandardAsyncRunStatus): Boolean = {
    runStatus.returnCodeFileExists
  }

  override def handleExecutionSuccess(runStatus: StandardAsyncRunStatus, handle: StandardAsyncPendingExecutionHandle,
                                      returnCode: Int): ExecutionHandle = {
    val outputsTry =
      OutputEvaluator.evaluateOutputs(jobDescriptor, backendEngineFunctions, sharedFileSystem.outputMapper(jobPaths))
    outputsTry match {
      case Success(outputs) => SuccessfulExecutionHandle(outputs, returnCode, jobPaths.detritusPaths, Seq.empty)
      case Failure(throwable) => FailedNonRetryableExecutionHandle(throwable, Option(returnCode))
    }
  }

<<<<<<< HEAD
  private def processOutputs(): Try[CallOutputs] = {
    OutputEvaluator.evaluateOutputs(jobDescriptor, callEngineFunction, sharedFileSystem.outputMapper(jobPaths))
  }
=======
>>>>>>> 26ade632
}<|MERGE_RESOLUTION|>--- conflicted
+++ resolved
@@ -9,18 +9,10 @@
 import cromwell.backend.io.WorkflowPathsBackendInitializationData
 import cromwell.backend.standard.{StandardAsyncExecutionActor, StandardAsyncJob}
 import cromwell.backend.validation._
-<<<<<<< HEAD
-import cromwell.backend.wdl.{OutputEvaluator, Command}
-import cromwell.backend.{BackendConfigurationDescriptor, BackendInitializationData, BackendJobDescriptor}
-import cromwell.core.CallOutputs
-import cromwell.core.logging.JobLogging
-import cromwell.core.path.DefaultPathBuilder
-=======
 import cromwell.backend.wdl.OutputEvaluator
 import cromwell.core.WorkflowId
 import cromwell.core.path.PathFactory._
 import cromwell.core.path.{DefaultPathBuilder, PathBuilder}
->>>>>>> 26ade632
 import cromwell.core.retry.SimpleExponentialBackoff
 import wdl4s.values.{WdlArray, WdlFile, WdlGlobFile, WdlMap, WdlValue}
 import wdl4s.{EvaluatedTaskInputs, TaskCall}
@@ -106,17 +98,9 @@
     */
   def killArgs(job: StandardAsyncJob): SharedFileSystemCommand
 
-<<<<<<< HEAD
-  override lazy val backendInitializationDataOption = params.backendInitializationDataOption
-
-  def toUnixPath(docker: Boolean)(path: WdlValue): WdlValue = {
-    path match {
-      case file: WdlFile =>
-=======
   def toUnixPath(docker: Boolean)(path: WdlValue): WdlValue = {
     path match {
       case _: WdlFile =>
->>>>>>> 26ade632
         val cleanPath = DefaultPathBuilder.build(path.valueString).get
         WdlFile(if (docker) jobPaths.toDockerPath(cleanPath).toString else cleanPath.toString)
       case array: WdlArray => WdlArray(array.wdlType, array.value map toUnixPath(docker))
@@ -127,48 +111,20 @@
 
   def jobName: String = s"cromwell_${jobDescriptor.workflowDescriptor.id.shortString}_${jobDescriptor.call.unqualifiedName}"
 
-<<<<<<< HEAD
-  override def retryable = false
-
-  lazy val workflowDescriptor = jobDescriptor.workflowDescriptor
-  lazy val call = jobDescriptor.key.call
-  lazy val pathBuilders = WorkflowPathsBackendInitializationData.pathBuilders(backendInitializationDataOption)
-  lazy val callEngineFunction = SharedFileSystemExpressionFunctions(jobPaths, pathBuilders)
-  override lazy val workflowId = jobDescriptor.workflowDescriptor.id
-  override lazy val jobTag = jobDescriptor.key.tag
-=======
   lazy val workflowDescriptor: BackendWorkflowDescriptor = jobDescriptor.workflowDescriptor
   lazy val call: TaskCall = jobDescriptor.key.call
   lazy val pathBuilders: List[PathBuilder] = WorkflowPathsBackendInitializationData.pathBuilders(backendInitializationDataOption)
   private[sfs] lazy val backendEngineFunctions = SharedFileSystemExpressionFunctions(jobPaths, pathBuilders)
   override lazy val workflowId: WorkflowId = jobDescriptor.workflowDescriptor.id
   override lazy val jobTag: String = jobDescriptor.key.tag
->>>>>>> 26ade632
 
   lazy val isDockerRun: Boolean = RuntimeAttributesValidation.extractOption(
     DockerValidation.instance, validatedRuntimeAttributes).isDefined
 
   override lazy val commandLineFunctions: SharedFileSystemExpressionFunctions = backendEngineFunctions
 
-<<<<<<< HEAD
-  def instantiatedScript: String = {
-    val pathTransformFunction = toUnixPath(isDockerRun) _
-    val localizer = sharedFileSystem.localizeInputs(jobPaths.callInputsRoot, isDockerRun) _
-    
-    Command.instantiate(
-      jobDescriptor, 
-      callEngineFunction,
-      localizer,
-      pathTransformFunction
-    ) match {
-      case Success(command) => command
-      case Failure(ex) => throw new RuntimeException("Failed to instantiate command line", ex)
-    }
-  }
-=======
   override lazy val commandLinePreProcessor: (EvaluatedTaskInputs) => Try[EvaluatedTaskInputs] =
     sharedFileSystem.localizeInputs(jobPaths.callInputsRoot, isDockerRun)
->>>>>>> 26ade632
 
   override lazy val commandLineValueMapper: (WdlValue) => WdlValue = toUnixPath(isDockerRun)
 
@@ -217,22 +173,6 @@
 
     def globManipulation(globFile: WdlGlobFile) = {
 
-<<<<<<< HEAD
-    val scriptBody = s"""
-
-#!/bin/sh
-(
- cd $cwd
- $instantiatedCommand
-)
-echo $$? > $rcTmpPath
-mv $rcTmpPath $rcPath
-
-""".trim + "\n"
-
-    File(jobPaths.script).write(scriptBody)
-  }
-=======
       // TODO: Move glob list and directory generation into trait GlobFunctions? There is already a globPath using callContext
       val globDir = backendEngineFunctions.globName(globFile.value)
       val globDirectory = File(cwd)./(globDir)
@@ -259,7 +199,6 @@
           |)
           |mv $rcTmpPath $rcPath
           |""".stripMargin.replace("INSTANTIATED_COMMAND", instantiatedCommand)
->>>>>>> 26ade632
 
     File(jobPaths.script).write(scriptBody)
   }
@@ -306,11 +245,7 @@
 
   override def remoteStdErrPath: Path = jobPaths.stderr
 
-<<<<<<< HEAD
-    lazy val badReturnCodeMessage = s"Call ${jobDescriptor.key.tag}: return code was ${returnCodeTry.getOrElse("(none)")}"
-=======
   override def remoteReturnCodePath: Path = jobPaths.returnCode
->>>>>>> 26ade632
 
   override def continueOnReturnCode: ContinueOnReturnCode = RuntimeAttributesValidation.extract(
     ContinueOnReturnCodeValidation.instance, validatedRuntimeAttributes)
@@ -318,34 +253,9 @@
   override def failOnStdErr: Boolean = RuntimeAttributesValidation.extract(
     FailOnStderrValidation.instance, validatedRuntimeAttributes)
 
-<<<<<<< HEAD
-    def processSuccess(returnCode: Int) = {
-      val successfulFuture = for {
-        outputs <- Future.fromTry(processOutputs())
-      } yield SuccessfulExecutionHandle(outputs, returnCode, jobPaths.detritusPaths, Seq.empty)
-
-      successfulFuture recover {
-        case failed: Throwable =>
-          FailedNonRetryableExecutionHandle(failed, Option(returnCode))
-      }
-    }
-
-    def stopFor(returnCode: Int) = {
-      val continueOnReturnCode = RuntimeAttributesValidation.extract(
-        ContinueOnReturnCodeValidation.instance, validatedRuntimeAttributes)
-      !continueOnReturnCode.continueFor(returnCode)
-    }
-
-    def failForStderr = {
-      val failOnStderr = RuntimeAttributesValidation.extract(
-        FailOnStderrValidation.instance, validatedRuntimeAttributes)
-      failOnStderr && File(jobPaths.stderr).size > 0
-    }
-=======
   override def pollStatus(handle: StandardAsyncPendingExecutionHandle): SharedFileSystemRunStatus = {
     SharedFileSystemRunStatus(File(jobPaths.returnCode).exists)
   }
->>>>>>> 26ade632
 
   override def isTerminal(runStatus: StandardAsyncRunStatus): Boolean = {
     runStatus.returnCodeFileExists
@@ -361,10 +271,4 @@
     }
   }
 
-<<<<<<< HEAD
-  private def processOutputs(): Try[CallOutputs] = {
-    OutputEvaluator.evaluateOutputs(jobDescriptor, callEngineFunction, sharedFileSystem.outputMapper(jobPaths))
-  }
-=======
->>>>>>> 26ade632
 }